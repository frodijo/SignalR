/*!
<<<<<<< HEAD
 * ASP.NET SignalR JavaScript Library v2.0.1-rtm1
=======
 * ASP.NET SignalR JavaScript Library v2.0.2-pre
>>>>>>> f9e25435
 * http://signalr.net/
 *
 * Copyright Microsoft Open Technologies, Inc. All rights reserved.
 * Licensed under the Apache 2.0
 * https://github.com/SignalR/SignalR/blob/master/LICENSE.md
 *
 */

/// <reference path="..\..\SignalR.Client.JS\Scripts\jquery-1.6.4.js" />
/// <reference path="jquery.signalR.js" />
(function ($, window, undefined) {
    /// <param name="$" type="jQuery" />
    "use strict";

    if (typeof ($.signalR) !== "function") {
        throw new Error("SignalR: SignalR is not loaded. Please ensure jquery.signalR-x.js is referenced before ~/signalr/js.");
    }

    var signalR = $.signalR;

    function makeProxyCallback(hub, callback) {
        return function () {
            // Call the client hub method
            callback.apply(hub, $.makeArray(arguments));
        };
    }

    function registerHubProxies(instance, shouldSubscribe) {
        var key, hub, memberKey, memberValue, subscriptionMethod;

        for (key in instance) {
            if (instance.hasOwnProperty(key)) {
                hub = instance[key];

                if (!(hub.hubName)) {
                    // Not a client hub
                    continue;
                }

                if (shouldSubscribe) {
                    // We want to subscribe to the hub events
                    subscriptionMethod = hub.on;
                } else {
                    // We want to unsubscribe from the hub events
                    subscriptionMethod = hub.off;
                }

                // Loop through all members on the hub and find client hub functions to subscribe/unsubscribe
                for (memberKey in hub.client) {
                    if (hub.client.hasOwnProperty(memberKey)) {
                        memberValue = hub.client[memberKey];

                        if (!$.isFunction(memberValue)) {
                            // Not a client hub function
                            continue;
                        }

                        subscriptionMethod.call(hub, memberKey, makeProxyCallback(hub, memberValue));
                    }
                }
            }
        }
    }

    $.hubConnection.prototype.createHubProxies = function () {
        var proxies = {};
        this.starting(function () {
            // Register the hub proxies as subscribed
            // (instance, shouldSubscribe)
            registerHubProxies(proxies, true);

            this._registerSubscribedHubs();
        }).disconnected(function () {
            // Unsubscribe all hub proxies when we "disconnect".  This is to ensure that we do not re-add functional call backs.
            // (instance, shouldSubscribe)
            registerHubProxies(proxies, false);
        });

    /*hubs*/

        return proxies;
    };

    signalR.hub = $.hubConnection("{serviceUrl}", { useDefaultPath: false });
    $.extend(signalR, signalR.hub.createHubProxies());

}(window.jQuery, window));<|MERGE_RESOLUTION|>--- conflicted
+++ resolved
@@ -1,9 +1,5 @@
 /*!
-<<<<<<< HEAD
- * ASP.NET SignalR JavaScript Library v2.0.1-rtm1
-=======
  * ASP.NET SignalR JavaScript Library v2.0.2-pre
->>>>>>> f9e25435
  * http://signalr.net/
  *
  * Copyright Microsoft Open Technologies, Inc. All rights reserved.
